r"""
use SOTA LLM like chatGPT to generate config file(json,yaml,toml) from dataclass type
"""
from dataclasses import dataclass
from typing import (
    Optional,
    Sequence,
    Union,
    List
)
import os

import numpy as np
import pyaudio
import torch

from .interface import IBuffering, IDetector, IAsr, ILlm, ITts


SRC_PATH = os.path.normpath(
    os.path.join(os.path.dirname(os.path.abspath(__file__)), os.pardir)
)
LOG_DIR = os.path.normpath(
    os.path.join(SRC_PATH, os.pardir, "log")
)
CONFIG_DIR = os.path.normpath(
    os.path.join(SRC_PATH, os.pardir, "config")
)
MODELS_DIR = os.path.normpath(
    os.path.join(SRC_PATH, os.pardir, "models")
)
RECORDS_DIR = os.path.normpath(
    os.path.join(SRC_PATH, os.pardir, "records")
)
TEST_DIR = os.path.normpath(
    os.path.join(SRC_PATH, os.pardir, "test")
)

# audio stream default configuration
CHUNK = 1024
FORMAT = pyaudio.paInt16
CHANNELS = 1
RATE = 16000
SAMPLE_WIDTH = 2


@dataclass
class SessionCtx:
    client_id: str
    sampling_rate: int = RATE
    sample_width: int = SAMPLE_WIDTH
    read_audio_frames = bytes()
    state = dict()
    buffering_strategy: IBuffering = None
    waker: IDetector = None
    vad: IDetector = None
    asr: IAsr = None
    llm: ILlm = None
    tts: ITts = None
    on_session_start: callable = None
    on_session_end: callable = None

    def __repr__(self) -> str:
        d = {
            "client_id": self.client_id,
            "sampling_rate": self.sampling_rate,
            "sample_width": self.sample_width,
            "read_audio_frames_len": len(self.read_audio_frames),
            "state": self.state,
        }
        if "tts_chunk" in self.state:
            d['state']["tts_chunk_len"] = len(self.state['tts_chunk'])
            d['state'].pop("tts_chunk")

        res = f"session ctx: {d}"
        return res

    def __getstate__(self):
        return {
            "client_id": self.client_id,
            "sampling_rate": self.sampling_rate,
            "sample_width": self.sample_width,
            "read_audio_frames": self.read_audio_frames,
            "state": self.state,
        }

    def __setstate__(self, state):
        self.client_id = state["client_id"]
        self.sampling_rate = state["sampling_rate"]
        self.sample_width = state["sample_width"]
        self.read_audio_frames = state["read_audio_frames"]
        self.state = state["state"]


# audio recorder default configuration
SILENCE_THRESHOLD = 500
# two seconds of silence marks the end of user voice input
SILENT_CHUNKS = 2 * RATE / CHUNK
# Set microphone id. Use list_microphones.py to see a device list.
MIC_IDX = 1
# 2^(16-1)
INT16_MAX_ABS_VALUE = 32768.0


@dataclass
class AudioStreamArgs:
    format: str = FORMAT
    channels: int = CHANNELS
    rate: int = RATE
    sample_width: int = SAMPLE_WIDTH
    frames_per_buffer: int = CHUNK
    input_device_index: int = None
    output_device_index: int = None
    input: bool = False
    output: bool = False


@dataclass
class AudioRecoderArgs:
    format: str = FORMAT
    channels: int = CHANNELS
    rate: int = RATE
    sample_width: int = SAMPLE_WIDTH
    input_device_index: int = None
    frames_per_buffer: int = CHUNK
    silence_timeout_s: int = 10


@dataclass
class AudioRecoderArgs:
    format: str = FORMAT


@dataclass
class AudioPlayerArgs:
    format: str = FORMAT
    channels: int = CHANNELS
    rate: int = RATE
    sample_width: int = SAMPLE_WIDTH
    output_device_index: int = None
    frames_per_buffer: int = CHUNK
    on_play_start: Optional[str] = None
    on_play_end: Optional[str] = None
    on_play_chunk: Optional[str] = None
    is_immediate_stop: bool = False


@dataclass
class SilenceAtEndOfChunkArgs:
    chunk_length_seconds: float
    chunk_offset_seconds: float


VAD_CHECK_PER_FRAMES = 1
VAD_CHECK_ALL_FRAMES = 2


@dataclass
class WebRTCVADArgs:
    aggressiveness: int = 1  # 0,1,2,3
    sample_rate: int = RATE
    check_frames_mode: int = VAD_CHECK_PER_FRAMES
    frame_duration_ms: int = 10  # ms


INIT_SILERO_SENSITIVITY = 0.4


@dataclass
class SileroVADArgs:
    sample_rate: int = RATE
    repo_or_dir: str = "snakers4/silero-vad"
    model: str = "silero_vad"
    source: str = "github"  # github | local
    force_reload: bool = False
    verbose: bool = True
    onnx: bool = False
    silero_sensitivity: float = INIT_SILERO_SENSITIVITY
    is_pad_tensor: bool = False
    check_frames_mode: int = VAD_CHECK_PER_FRAMES


@dataclass
class PyannoteDetectorArgs:
    from pyannote.audio.core.io import AudioFile
    hf_auth_token: str = ""  # defualt use env HF_TOKEN
    path_or_hf_repo: str = "pyannote/segmentation-3.0"
    model_type: str = "segmentation-3.0"
    # remove speech regions shorter than that many seconds.
    min_duration_on: float = 0.3
    # fill non-speech regions shorter than that many seconds.
    min_duration_off: float = 0.3
    # if use pyannote/segmentation open onset/offset activation thresholds
    onset: float = 0.5
    offset: float = 0.5
    # vad
    vad_pyannote_audio: AudioFile = None


INIT_WAKE_WORDS_SENSITIVITY = 0.6
INIT_WAKE_WORD_ACTIVATION_DELAY = 0.0
INIT_WAKE_WORD_TIMEOUT = 5.0


@dataclass
class PorcupineDetectorArgs:
    access_key: str = ""
    keyword_paths: Optional[Sequence[str]] = None
    model_path: Optional[str] = None
    library_path: Optional[str] = None
    wake_words: str = ""
    wake_words_sensitivity: float = INIT_WAKE_WORDS_SENSITIVITY
    # wake_word_activation_delay: float = INIT_WAKE_WORD_ACTIVATION_DELAY
    # wake_word_timeout: float = INIT_WAKE_WORD_TIMEOUT
    on_wakeword_detected: Optional[str] = None
    # on_wakeword_timeout: Optional[str] = None
    # on_wakeword_detection_start: Optional[str] = None
    # on_wakeword_detection_end: Optional[str] = None


@dataclass
class ASRArgs:
    download_path: str = ""
    model_name_or_path: str = "base"
    # asr
    # NOTE:
    # - openai-whisper or whispertimestamped use str(file_path)/np.ndarray/torch tensor
    # - transformers whisper use torch tensor/tf tensor
    # - faster whisper don't use torch tensor, use np.ndarray or str(file_path)/~BinaryIO~
    # - mlx whisper don't use torch tensor, use str(file_path)/np.ndarray/~mlx.array~
    # - funasr whisper, SenseVoiceSmall use str(file_path)/torch tensor
    asr_audio: str | np.ndarray | torch.Tensor = None
    language: str = "zh"
    verbose: bool = True


@dataclass
class WhisperTimestampedASRArgs(ASRArgs):
    pass


@dataclass
<<<<<<< HEAD
class WhisperFasterASRArgs(WhisperASRArgs):
    from faster_whisper.vad import VadOptions
    vad_filter: bool = False
    vad_parameters: Optional[Union[dict, VadOptions]] = None
=======
class WhisperFasterASRArgs(ASRArgs):
    pass
>>>>>>> 77fcc87b


@dataclass
class WhisperMLXASRArgs(ASRArgs):
    pass


@dataclass
class WhisperTransformersASRArgs(ASRArgs):
    pass


@dataclass
class LLamcppLLMArgs:
    model_name: str = ""
    model_type: str = ""
    model_path: str = ""
    n_threads: int = 1
    n_batch: int = 8
    n_gpu_layers: int = 0
    n_ctx: int = 2048
    chat_format: str = "chatml"
    verbose: bool = True
    flash_attn: bool = False
    # llm
    llm_prompt_tpl: str = "<|user|>\n{%s}<|end|>\n<|assistant|>"
    llm_stop: Optional[List[str]] = None
    llm_max_tokens: int = 1024
    llm_temperature: float = 0.8
    llm_top_p: float = 0.95
    llm_top_k: int = 40
    llm_stream: bool = False
    llm_chat_system: str = ""


@dataclass
class CoquiTTSArgs:
    conf_file: str = ""
    model_path: str = ""
    reference_audio_path: str = ""
    tts_temperature: float = 0.75
    tts_top_p: float = 0.85
    tts_stream: bool = False
    tts_length_penalty: float = 1.0
    tts_repetition_penalty: float = 10.0
    tts_num_beams: int = 1
    tts_speed: float = 1.0
    tts_stream_chunk_size: int = 20
    tts_overlap_wav_len: int = 1024
    tts_enable_text_splitting: bool = False
    tts_language: str = "zh"
    tts_default_silence_duration: float = 0.3
    tts_comma_silence_duration: float = 0.3
    tts_sentence_silence_duration: float = 0.6
    tts_use_deepspeed: bool = False


@dataclass
class ChatTTSArgs:
    source: str = 'huggingface'  # local | huggingface
    force_redownload: bool = False
    local_path: str = ''
    compile: bool = True
    device: str = None
    skip_refine_text: bool = False
    refine_text_only: bool = False
    params_refine_text: dict = None
    params_infer_code: dict = None
    use_decoder: bool = True
    do_text_normalization: bool = False
    lang: str = None
    tts_stream: bool = False


PYTTSX3_SYNTHESIS_FILE = 'pyttsx3_synthesis.wav'


@dataclass
class Pyttsx3TTSArgs:
    voice_name: str = "Tingting"


GTTS_SYNTHESIS_FILE = 'gtts_synthesis.wav'


@dataclass
class GTTSArgs:
    language: str = "en"
    tld: str = "com"
    slow: bool = False
    speed_increase: float = 1.0
    chunk_size: int = 100
    crossfade_lenght: int = 10


EDGE_TTS_SYNTHESIS_FILE = 'edge_tts_synthesis.wav'


@dataclass
class EdgeTTSArgs:
    language: str = "en"
    gender: str = "Female"
    voice_name: str = "en-GB-SoniaNeural"
    rate: str = "+0%"
    volume: str = "+0%"
    pitch: str = "+0Hz"<|MERGE_RESOLUTION|>--- conflicted
+++ resolved
@@ -240,15 +240,10 @@
 
 
 @dataclass
-<<<<<<< HEAD
-class WhisperFasterASRArgs(WhisperASRArgs):
+class WhisperFasterASRArgs(ASRArgs):
     from faster_whisper.vad import VadOptions
     vad_filter: bool = False
     vad_parameters: Optional[Union[dict, VadOptions]] = None
-=======
-class WhisperFasterASRArgs(ASRArgs):
-    pass
->>>>>>> 77fcc87b
 
 
 @dataclass
